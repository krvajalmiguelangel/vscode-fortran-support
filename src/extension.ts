// src/extension.ts
import * as vscode from 'vscode'

import FortranLintingProvider from './features/linter-provider'
import FortranHoverProvider from './features/hover-provider'
import { FortranCompletionProvider } from './features/completion-provider'
import { FortranDocumentSymbolProvider } from './features/document-symbol-provider'
<<<<<<< HEAD
import { FORTRAN_FREE_FORM_ID, EXTENSION_ID } from './lib/helper'
import { FortranLangServer, checkForLangServer } from './lang-server'
=======
import { FORTRAN_FREE_FORM_ID } from './lib/helper'
import { FortranLangServer } from './lang-server'
import { ConfigurationFeature } from 'vscode-languageclient/lib/configuration'

>>>>>>> 02e24e1f

export function activate(context: vscode.ExtensionContext) {
  let hoverProvider = new FortranHoverProvider()
  let completionProvider = new FortranCompletionProvider()
  let symbolProvider = new FortranDocumentSymbolProvider()

<<<<<<< HEAD
  const extensionConfig = vscode.workspace.getConfiguration(EXTENSION_ID)
=======
  const extensionConfig = vscode.workspace.getConfiguration('LANGUAGE_ID')
>>>>>>> 02e24e1f

  if (extensionConfig.get('linterEnabled', true)) {
    let linter = new FortranLintingProvider()
    linter.activate(context.subscriptions)
    vscode.languages.registerCodeActionsProvider(FORTRAN_FREE_FORM_ID, linter)
  }

  vscode.languages.registerCompletionItemProvider(
    FORTRAN_FREE_FORM_ID,
    completionProvider
  )
  vscode.languages.registerHoverProvider(FORTRAN_FREE_FORM_ID, hoverProvider)

  vscode.languages.registerDocumentSymbolProvider(
    FORTRAN_FREE_FORM_ID,
    symbolProvider
  )
<<<<<<< HEAD
  if (checkForLangServer(extensionConfig)) {
=======
  if (extensionConfig.get('useLanguageServer')) {
>>>>>>> 02e24e1f
    const langServer = new FortranLangServer(context, extensionConfig)
    langServer.start()
    langServer.onReady().then(() => {
      const capabilities = langServer.getCapabilities()
      if (!capabilities) {
        return vscode.window.showErrorMessage(
          'The language server is not able to serve any features at the moment.'
        )
      }
    })
  }
}<|MERGE_RESOLUTION|>--- conflicted
+++ resolved
@@ -5,26 +5,17 @@
 import FortranHoverProvider from './features/hover-provider'
 import { FortranCompletionProvider } from './features/completion-provider'
 import { FortranDocumentSymbolProvider } from './features/document-symbol-provider'
-<<<<<<< HEAD
+
 import { FORTRAN_FREE_FORM_ID, EXTENSION_ID } from './lib/helper'
 import { FortranLangServer, checkForLangServer } from './lang-server'
-=======
-import { FORTRAN_FREE_FORM_ID } from './lib/helper'
-import { FortranLangServer } from './lang-server'
-import { ConfigurationFeature } from 'vscode-languageclient/lib/configuration'
 
->>>>>>> 02e24e1f
 
 export function activate(context: vscode.ExtensionContext) {
   let hoverProvider = new FortranHoverProvider()
   let completionProvider = new FortranCompletionProvider()
   let symbolProvider = new FortranDocumentSymbolProvider()
 
-<<<<<<< HEAD
   const extensionConfig = vscode.workspace.getConfiguration(EXTENSION_ID)
-=======
-  const extensionConfig = vscode.workspace.getConfiguration('LANGUAGE_ID')
->>>>>>> 02e24e1f
 
   if (extensionConfig.get('linterEnabled', true)) {
     let linter = new FortranLintingProvider()
@@ -42,11 +33,9 @@
     FORTRAN_FREE_FORM_ID,
     symbolProvider
   )
-<<<<<<< HEAD
+  
   if (checkForLangServer(extensionConfig)) {
-=======
-  if (extensionConfig.get('useLanguageServer')) {
->>>>>>> 02e24e1f
+
     const langServer = new FortranLangServer(context, extensionConfig)
     langServer.start()
     langServer.onReady().then(() => {
