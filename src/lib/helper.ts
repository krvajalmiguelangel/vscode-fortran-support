--- conflicted
+++ resolved
@@ -5,10 +5,8 @@
 // on the package.json otherwise the extension won't
 // work at all
 export const LANGUAGE_ID = 'FortranFreeForm'
-<<<<<<< HEAD
 export const EXTENSION_ID = 'fortran'
-=======
->>>>>>> 104ef082
+
 
 export const intrinsics = [
   'ABORT',
